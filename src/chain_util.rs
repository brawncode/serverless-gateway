--- conflicted
+++ resolved
@@ -17,12 +17,8 @@
 use crate::constant::{
     MAX_RETRY_ON_PROVIDER_ERROR, MAX_TX_RECEIPT_RETRIES, WAIT_BEFORE_CHECKING_BLOCK,
 };
-<<<<<<< HEAD
 use crate::error::ServerlessError;
-use crate::model::{Job, RequestChainClient};
-=======
 use crate::model::{Job, JobMode, RequestChainClient};
->>>>>>> 5996e7de
 
 pub trait LogsProvider {
     fn common_chain_jobs<'a>(
@@ -317,7 +313,7 @@
     output: Bytes,
     total_time: U256,
     error_code: u8,
-    job_mode: JobMode
+    job_mode: JobMode,
 ) -> Option<(String, u64)> {
     let sign_timestamp = SystemTime::now()
         .duration_since(UNIX_EPOCH)
@@ -342,7 +338,7 @@
     let hash_struct = keccak256(encode(&token_list));
 
     let contract_name;
-    if job_mode == JobMode::Single {
+    if job_mode == JobMode::Once {
         contract_name = "marlin.oyster.Relay";
     } else {
         contract_name = "marlin.oyster.RelaySubscriptions";
