use ethers::{
    abi::{decode, ParamType},
    types::{BigEndianHash, Bytes, Log, U256},
    utils::keccak256,
};
use log::{error, info};
use std::{
    sync::Arc,
    time::{Duration, SystemTime, UNIX_EPOCH},
};
use tokio::{
    sync::mpsc::{Receiver, Sender},
    time::{sleep_until, Instant},
};

use crate::{
    chain_util::{HttpProvider, HttpProviderLogs, LogsProvider},
    constant::{
        GATEWAY_BLOCK_STATES_TO_MAINTAIN, REQUEST_CHAIN_JOB_SUBSCRIPTION_JOB_PARAMS_UPDATED_EVENT,
        REQUEST_CHAIN_JOB_SUBSCRIPTION_STARTED_EVENT,
        REQUEST_CHAIN_JOB_SUBSCRIPTION_TERMINATION_PARAMS_UPDATED_EVENT,
    },
    error::ServerlessError,
    model::{
        ContractsClient, GatewayJobType, Job, JobMode, JobSubscriptionAction,
<<<<<<< HEAD
        JobSubscriptionChannelType, RequestChainClient, SubscriptionJob, SubscriptionJobHeap,
=======
        JobSubscriptionChannelType, SubscriptionJob, SubscriptionJobInstanceHeap,
>>>>>>> 7ae16203
    },
};

/// Converts a Unix timestamp to an `Instant`.
///
/// If the timestamp is in the future, the function returns an `Instant` in the future.
/// If the timestamp is in the past, the function returns `Instant::now()`.
///
/// # Arguments
///
/// * `timestamp` - A Unix timestamp represented as a `u64`.
///
/// # Returns
///
/// * An `Instant` representing the given timestamp or the current time if the timestamp is in the past.
fn unix_timestamp_to_instant(timestamp: u64) -> Instant {
    let duration = Duration::from_secs(timestamp);
    let timestamp_in_system_time = UNIX_EPOCH + duration;
    Instant::now()
        + timestamp_in_system_time
            .duration_since(SystemTime::now())
            .unwrap_or_default()
}

impl PartialEq for SubscriptionJobInstanceHeap {
    fn eq(&self, other: &Self) -> bool {
        self.next_trigger_time == other.next_trigger_time
    }
}

impl Eq for SubscriptionJobInstanceHeap {}

impl PartialOrd for SubscriptionJobInstanceHeap {
    fn partial_cmp(&self, other: &Self) -> Option<std::cmp::Ordering> {
        Some(
            self.next_trigger_time
                .cmp(&other.next_trigger_time)
                .reverse(),
        )
    }
}

impl Ord for SubscriptionJobInstanceHeap {
    fn cmp(&self, other: &Self) -> std::cmp::Ordering {
        self.next_trigger_time
            .cmp(&other.next_trigger_time)
            .reverse()
    }
}

pub async fn process_historic_job_subscriptions(
    contracts_client: &Arc<ContractsClient>,
    req_chain_tx: Sender<Job>,
    job_sub_tx: Sender<JobSubscriptionChannelType>,
) {
    info!("Processing Historic Job Subscriptions on Request Chains");

    for request_chain_id in contracts_client.request_chain_ids.clone() {
        let contracts_client_clone = contracts_client.clone();
        let req_chain_tx_clone = req_chain_tx.clone();

        let job_sub_tx_clone = job_sub_tx.clone();
        tokio::spawn(async move {
            let request_chain_client = contracts_client_clone
                .request_chain_clients
                .get(&request_chain_id)
                .unwrap();
            let http_provider = HttpProvider::new(request_chain_client.http_rpc_url.clone());
            process_historic_subscription_jobs_on_request_chain(
                &contracts_client_clone,
                request_chain_client,
                req_chain_tx_clone,
                job_sub_tx_clone,
                http_provider,
            )
            .await;
        });
    }
}

pub async fn process_historic_subscription_jobs_on_request_chain<'a, P: HttpProviderLogs>(
    contracts_client: &Arc<ContractsClient>,
    request_chain_client: &Arc<RequestChainClient>,
    req_chain_tx: Sender<Job>,
    job_sub_tx: Sender<JobSubscriptionChannelType>,
    http_provider: P,
) {
    let logs = contracts_client
        .request_chain_historic_subscription_jobs(&request_chain_client, &http_provider)
        .await
        .unwrap();

    let request_chain_id = request_chain_client.chain_id;

    for log in logs {
        if log.topics[0] == keccak256(REQUEST_CHAIN_JOB_SUBSCRIPTION_STARTED_EVENT).into() {
            info!(
                "Processing Historic Job Subscription - Subscription Started - Subscription ID: {}",
                log.topics[1]
            );
            let sub_id = add_subscription_job(
                contracts_client,
                log,
                request_chain_id,
                req_chain_tx.clone(),
                true,
            )
            .unwrap();
            if sub_id == U256::zero() {
                continue;
            }
            job_sub_tx
                .send(JobSubscriptionChannelType {
                    subscription_action: JobSubscriptionAction::Add,
                    subscription_id: sub_id,
                })
                .await
                .unwrap();
        } else if log.topics[0]
            == keccak256(REQUEST_CHAIN_JOB_SUBSCRIPTION_JOB_PARAMS_UPDATED_EVENT).into()
        {
            info!(
                "Processing Historic Job Subscription - Subscription Params Updated - Subscription ID: {}",
                log.topics[1]
            );
            let _ = update_subscription_job_params(contracts_client, log);
        } else if log.topics[0]
            == keccak256(REQUEST_CHAIN_JOB_SUBSCRIPTION_TERMINATION_PARAMS_UPDATED_EVENT).into()
        {
            info!(
                "Processing Historic Job Subscription - Subscription Termination Params Updated - Subscription ID: {}",
                log.topics[1]
            );
            let _ = update_subscription_job_termination_params(contracts_client, log);
        }
    }
}

pub async fn job_subscription_manager(
    contracts_client: Arc<ContractsClient>,
    mut rx: Receiver<JobSubscriptionChannelType>,
    req_chain_tx: Sender<Job>,
) {
    loop {
        let next_trigger_time: Option<u64>;
        // Scope for read lock on subscription_job_instance_heap
        {
            let subscription_job_instance_heap_guard = contracts_client
                .subscription_job_instance_heap
                .read()
                .unwrap();
            next_trigger_time = subscription_job_instance_heap_guard
                .peek()
                .map(|t| t.next_trigger_time);
        }

        tokio::select! {
            Some(job_subscription_channel_data) = rx.recv() => {
                match job_subscription_channel_data.subscription_action {
                    JobSubscriptionAction::Add => {
                        info!(
                            "Added new subscription JobSubscriptionId: {}",
                            job_subscription_channel_data.subscription_id
                        );
                    }
                }
            }
            _ = sleep_until(next_trigger_time.map(|t|
                unix_timestamp_to_instant(t)
            ).unwrap_or_else(Instant::now)), if next_trigger_time.is_some() => {
                let contracts_client_clone = contracts_client.clone();
                let subscription_job_instance: Option<SubscriptionJobInstanceHeap>;
                {
                    let mut subscription_job_instance_heap_guard = contracts_client.subscription_job_instance_heap
                        .write()
                        .unwrap();
                    subscription_job_instance = subscription_job_instance_heap_guard.pop();
                }

                if subscription_job_instance.is_none() {
                    error!("Subscription Job Triggered but no subscription found");
                    continue;
                }
                let subscription_job_instance = subscription_job_instance.unwrap();

                let req_chain_tx_clone = req_chain_tx.clone();

                let subscription_job: Option<SubscriptionJob>;
                // Scope for read lock on subscription_jobs
                {
                    let subscription_jobs_guard = contracts_client.subscription_jobs.read().unwrap();
                    subscription_job = subscription_jobs_guard
                        .get(&subscription_job_instance.subscription_id)
                        .cloned();
                }

                if subscription_job.is_none() {
                    info!(
                        "Job No longer active for Subscription - Subscription ID: {}",
                        subscription_job_instance.subscription_id
                    );
                    return;
                }

                tokio::spawn(async move {
                    trigger_subscription_job(
                        subscription_job.unwrap(),
                        subscription_job_instance.next_trigger_time,
                        contracts_client_clone,
                        req_chain_tx_clone
                    ).await;
                });
                add_next_trigger_time_to_heap(
                    &contracts_client,
                    subscription_job_instance.subscription_id.clone(),
                    subscription_job_instance.next_trigger_time,
                    false,
                );
            }
            else => {
                info!("Awaiting");
                // do nothing
            }
        }
    }
}

pub fn add_subscription_job(
    contracts_client: &Arc<ContractsClient>,
    subscription_log: Log,
    request_chain_id: u64,
    req_chain_tx: Sender<Job>,
    is_historic_log: bool,
) -> Result<U256, ServerlessError> {
    let types = vec![
        ParamType::Uint(256),
        ParamType::Uint(256),
        ParamType::Uint(256),
        ParamType::Uint(256),
        ParamType::Address,
        ParamType::FixedBytes(32),
        ParamType::Bytes,
        ParamType::Uint(256),
    ];

    let decoded = decode(&types, &subscription_log.data.0);
    let decoded = match decoded {
        Ok(decoded) => decoded,
        Err(e) => {
            error!("Failed to decode subscription log: {}", e);
            return Err(ServerlessError::LogDecodeFailure);
        }
    };

    let subscription_job = SubscriptionJob {
        subscription_id: subscription_log.topics[1].into_uint(),
        request_chain_id,
        subscriber: subscription_log.topics[2].into(),
        interval: decoded[0].clone().into_uint().unwrap().into(),
        termination_time: decoded[2].clone().into_uint().unwrap().into(),
        user_timeout: decoded[3].clone().into_uint().unwrap().into(),
        tx_hash: decoded[5].clone().into_fixed_bytes().unwrap(),
        code_input: decoded[6].clone().into_bytes().unwrap().into(),
        starttime: decoded[7].clone().into_uint().unwrap().into(),
    };

    let current_timestamp = SystemTime::now()
        .duration_since(UNIX_EPOCH)
        .unwrap()
        .as_secs();

    if subscription_job.termination_time.as_u64() < current_timestamp {
        info!(
            "Subscription Job has reached termination time - Subscription ID: {}",
            subscription_job.subscription_id
        );
        return Ok(0.into());
    }

    // Scope for write lock on subscription_jobs
    {
        let mut subscription_jobs = contracts_client.subscription_jobs.write().unwrap();
        subscription_jobs.insert(subscription_job.subscription_id, subscription_job.clone());
    }

    let mut to_trigger_first_instance = true;
    if is_historic_log {
        let minimum_timestamp_for_job = current_timestamp
            - ((GATEWAY_BLOCK_STATES_TO_MAINTAIN) * contracts_client.time_interval)
            - contracts_client.offset_for_epoch;

        if subscription_job.starttime.as_u64() < minimum_timestamp_for_job {
            to_trigger_first_instance = false;
        }
    }
    if to_trigger_first_instance {
        let contracts_client_clone = contracts_client.clone();
        let subscription_job_clone = subscription_job.clone();
        tokio::spawn(async move {
            trigger_subscription_job(
                subscription_job_clone,
                subscription_job.starttime.as_u64(),
                contracts_client_clone,
                req_chain_tx,
            )
            .await
        });
    }

    add_next_trigger_time_to_heap(
        &contracts_client,
        subscription_job.subscription_id,
        subscription_job.starttime.as_u64(),
        is_historic_log,
    );
    Ok(subscription_job.subscription_id)
}

fn add_next_trigger_time_to_heap(
    contracts_client: &Arc<ContractsClient>,
    subscription_id: U256,
    previous_trigger_time: u64,
    is_historic_log: bool,
) {
    let subscription_job = contracts_client
        .subscription_jobs
        .read()
        .unwrap()
        .get(&subscription_id)
        .cloned();

    if subscription_job.is_none() {
        error!(
            "Subscription Job not found for Subscription ID: {}",
            subscription_id
        );
        return;
    }

    let subscription_job = subscription_job.unwrap();

    let mut next_trigger_time = previous_trigger_time + subscription_job.interval.as_u64();

    if next_trigger_time > subscription_job.termination_time.as_u64() {
        info!(
            "Subscription Job has reached termination time - Subscription ID: {}",
            subscription_job.subscription_id
        );
        // Scope for write lock on subscription_jobs
        {
            let mut subscription_jobs = contracts_client.subscription_jobs.write().unwrap();
            subscription_jobs.remove(&subscription_id);
        }
        return;
    }

    if is_historic_log {
        let current_timestamp = SystemTime::now()
            .duration_since(UNIX_EPOCH)
            .unwrap()
            .as_secs();

        let minimum_timestamp_for_job = current_timestamp
            - ((GATEWAY_BLOCK_STATES_TO_MAINTAIN) * contracts_client.time_interval)
            - contracts_client.offset_for_epoch;

        if next_trigger_time < minimum_timestamp_for_job {
            let instance_count = ((minimum_timestamp_for_job
                - subscription_job.starttime.as_u64())
                / subscription_job.interval.as_u64())
                + 1;

            next_trigger_time = subscription_job.starttime.as_u64()
                + instance_count * subscription_job.interval.as_u64();
        }
    }

    // Scope for write lock on subscription_job_instance_heap
    {
        let mut subscription_job_instance_heap_guard = contracts_client
            .subscription_job_instance_heap
            .write()
            .unwrap();
        subscription_job_instance_heap_guard.push(SubscriptionJobInstanceHeap {
            subscription_id: subscription_job.subscription_id,
            next_trigger_time,
        });
    }
}

async fn trigger_subscription_job(
    subscription_job: SubscriptionJob,
    trigger_timestamp: u64,
    contracts_client: Arc<ContractsClient>,
    req_chain_tx: Sender<Job>,
) {
    info!(
        "Triggering subscription job with ID: {}",
        subscription_job.subscription_id
    );

    let job = subscription_job_to_relay_job(subscription_job, trigger_timestamp);

    contracts_client
        .job_relayed_handler(job, req_chain_tx)
        .await;
}

fn subscription_job_to_relay_job(subscription_job: SubscriptionJob, trigger_timestamp: u64) -> Job {
    let instance_count =
        (U256::from(trigger_timestamp) - subscription_job.starttime) / subscription_job.interval;
    let job_id = subscription_job.subscription_id + instance_count;
    let instance_starttime =
        subscription_job.starttime + instance_count * subscription_job.interval;

    Job {
        job_id,
        request_chain_id: subscription_job.request_chain_id,
        tx_hash: subscription_job.tx_hash,
        code_input: subscription_job.code_input,
        user_timeout: subscription_job.user_timeout,
        starttime: instance_starttime,
        job_owner: subscription_job.subscriber,
        job_type: GatewayJobType::JobRelay,
        sequence_number: 1,
        gateway_address: None,
        job_mode: JobMode::Subscription,
    }
}

pub fn update_subscription_job_params(
    contracts_client: &Arc<ContractsClient>,
    subscription_log: Log,
) -> Result<(), ServerlessError> {
    let types = vec![ParamType::FixedBytes(32), ParamType::Bytes];

    let decoded = decode(&types, &subscription_log.data.0);
    let decoded = match decoded {
        Ok(decoded) => decoded,
        Err(e) => {
            error!("Failed to decode subscription log: {}", e);
            return Err(ServerlessError::LogDecodeFailure);
        }
    };

    let subscription_id = subscription_log.topics[1].into_uint();

    let subscription_job = contracts_client
        .subscription_jobs
        .read()
        .unwrap()
        .get(&subscription_id)
        .cloned();

    if subscription_job.is_none() {
        error!(
            "Subscription Job not found for Subscription ID: {}",
            subscription_id
        );
        return Err(ServerlessError::NoSubscriptionJobFound(subscription_id));
    }

    let new_tx_hash = decoded[0].clone().into_fixed_bytes().unwrap();
    let new_code_input: Bytes = decoded[1].clone().into_bytes().unwrap().into();

    // Update the subscription job
    // Scope for write lock on subscription_jobs
    {
        let mut subscription_jobs = contracts_client.subscription_jobs.write().unwrap();
        let subscription_job = subscription_jobs.get_mut(&subscription_id).unwrap();
        subscription_job.tx_hash = new_tx_hash;
        subscription_job.code_input = new_code_input;
    }

    Ok(())
}

pub fn update_subscription_job_termination_params(
    contracts_client: &Arc<ContractsClient>,
    subscription_log: Log,
) -> Result<(), ServerlessError> {
    let types = vec![ParamType::Uint(256)];

    let decoded = decode(&types, &subscription_log.data.0);
    let decoded = match decoded {
        Ok(decoded) => decoded,
        Err(e) => {
            error!("Failed to decode subscription log: {}", e);
            return Err(ServerlessError::LogDecodeFailure);
        }
    };

    let subscription_id = subscription_log.topics[1].into_uint();

    let subscription_job = contracts_client
        .subscription_jobs
        .read()
        .unwrap()
        .get(&subscription_id)
        .cloned();

    if subscription_job.is_none() {
        error!(
            "Subscription Job not found for Subscription ID: {}",
            subscription_id
        );
        return Err(ServerlessError::NoSubscriptionJobFound(subscription_id));
    }

    let new_termination_time = decoded[0].clone().into_uint().unwrap();

    // Update the subscription job
    // Scope for write lock on subscription_jobs
    {
        let mut subscription_jobs = contracts_client.subscription_jobs.write().unwrap();
        let subscription_job = subscription_jobs.get_mut(&subscription_id).unwrap();
        subscription_job.termination_time = new_termination_time;
    }

    Ok(())
}

#[cfg(test)]
mod job_subscription_management {
    use ethers::{
        abi::{encode, Token},
        types::{Address, H256},
    };
    use serde_json::json;

    use super::*;

    use crate::test_util::{
        add_gateway_epoch_state, generate_contracts_client, generate_generic_subscription_job,
        generate_job_subscription_job_params_updated, generate_job_subscription_started_log,
        generate_job_subscription_termination_params_updated, MockHttpProvider, CHAIN_ID,
    };

    #[test]
    fn test_unix_timestamp_to_instant() {
        // Future time stays in future
        let timestamp = SystemTime::now()
            .duration_since(UNIX_EPOCH)
            .unwrap()
            .as_secs()
            + 60;
        let instant = unix_timestamp_to_instant(timestamp);
        let instant_now = Instant::now();
        assert!(instant < instant_now + Duration::from_secs(60));
        assert!(instant > instant_now + Duration::from_secs(59));

        // Future time stays in future
        let timestamp = SystemTime::now()
            .duration_since(UNIX_EPOCH)
            .unwrap()
            .as_secs()
            + 1000;
        let instant = unix_timestamp_to_instant(timestamp);
        let instant_now = Instant::now();
        assert!(instant < instant_now + Duration::from_secs(1000));
        assert!(instant > instant_now + Duration::from_secs(999));

        // Past time becomes instance now time
        let timestamp = SystemTime::now()
            .duration_since(UNIX_EPOCH)
            .unwrap()
            .as_secs()
            - 100;
        let instant = unix_timestamp_to_instant(timestamp);
        let instant_now = Instant::now();
        assert!(instant < instant_now + Duration::from_secs(1));
        assert!(instant > instant_now - Duration::from_secs(1));
    }

    #[tokio::test]
    async fn test_add_subscription_job_invalid_log() {
        let contracts_client = generate_contracts_client().await;
        let request_chain_id = CHAIN_ID;
        let (req_chain_tx, _) = tokio::sync::mpsc::channel::<Job>(100);
        let is_history_log = false;

        // topics is missing one indexed event parameter
        // data is missins code_input and starttime parameters
        let log = Log {
            address: Address::default(),
            topics: vec![
                keccak256(REQUEST_CHAIN_JOB_SUBSCRIPTION_STARTED_EVENT).into(),
                H256::from_uint(&U256::from(1)),
            ],
            data: encode(&[
                Token::Uint(U256::from(10)),
                Token::Uint(U256::from(1000)),
                Token::Uint(U256::from(100000)),
                Token::Uint(U256::from(100)),
                Token::Address(Address::random()),
                Token::FixedBytes(
                    hex::decode(
                        "9468bb6a8e85ed11e292c8cac0c1539df691c8d8ec62e7dbfa9f1bd7f504e46e"
                            .to_owned(),
                    )
                    .unwrap(),
                ),
            ])
            .into(),
            ..Default::default()
        };

        let res = add_subscription_job(
            &contracts_client,
            log,
            request_chain_id,
            req_chain_tx,
            is_history_log,
        );

        // Sleep for 1s to allow all async tasks to complete
        tokio::time::sleep(Duration::from_secs(1)).await;

        assert!(res.is_err());
        assert_eq!(res.err().unwrap(), ServerlessError::LogDecodeFailure);

        // Scope for read lock on subscription_jobs
        {
            let subscription_jobs = contracts_client.subscription_jobs.read().unwrap();
            let subscription_job = subscription_jobs.get(&U256::one());

            assert!(subscription_job.is_none());
        }

        // Scope for read lock on subscription_job_heap
        {
            let subscription_job_heap = contracts_client.subscription_job_heap.read().unwrap();
            let subscription_job_instance = subscription_job_heap.peek();

            assert!(subscription_job_instance.is_none());
        }

        // Scope for read lock on active_jobs
        {
            let active_jobs = contracts_client.active_jobs.read().unwrap();
            let active_job = active_jobs.get(&U256::one());

            assert!(active_job.is_none());
        }
    }

    #[tokio::test]
    async fn test_add_subscription_job_historic_inactive_job() {
        let contracts_client = generate_contracts_client().await;
        let request_chain_id = CHAIN_ID;
        let (req_chain_tx, _) = tokio::sync::mpsc::channel::<Job>(100);
        let is_history_log = true;

        let log = generate_job_subscription_started_log(None, Some(-1500));

        let res = add_subscription_job(
            &contracts_client,
            log,
            request_chain_id,
            req_chain_tx,
            is_history_log,
        );

        // Sleep for 1s to allow all async tasks to complete
        tokio::time::sleep(Duration::from_secs(1)).await;

        assert!(res.is_ok());
        assert_eq!(res.unwrap(), U256::zero());

        // Scope for read lock on subscription_jobs
        {
            let subscription_jobs = contracts_client.subscription_jobs.read().unwrap();
            let subscription_job = subscription_jobs.get(&U256::one());

            assert!(subscription_job.is_none());
        }

        // Scope for read lock on subscription_job_heap
        {
            let subscription_job_heap = contracts_client.subscription_job_heap.read().unwrap();
            let subscription_job_instance = subscription_job_heap.peek();

            assert!(subscription_job_instance.is_none());
        }

        // Scope for read lock on active_jobs
        {
            let active_jobs = contracts_client.active_jobs.read().unwrap();
            let active_job = active_jobs.get(&U256::one());

            assert!(active_job.is_none());
        }
    }

    #[tokio::test]
    async fn test_add_subscription_job_historic_active_job_with_first_instance_trigger() {
        let contracts_client = generate_contracts_client().await;
        add_gateway_epoch_state(contracts_client.clone(), None, None, Some(-2)).await;
        add_gateway_epoch_state(contracts_client.clone(), None, None, Some(-3)).await;
        add_gateway_epoch_state(contracts_client.clone(), None, None, Some(-4)).await;
        let request_chain_id = CHAIN_ID;
        let (req_chain_tx, _com_chain_rx) = tokio::sync::mpsc::channel::<Job>(100);
        let is_history_log = true;

        let log = generate_job_subscription_started_log(None, Some(-50));

        let res = add_subscription_job(
            &contracts_client.clone(),
            log,
            request_chain_id,
            req_chain_tx,
            is_history_log,
        );

        // Sleep for 1s to allow all async tasks to complete
        tokio::time::sleep(Duration::from_secs(1)).await;

        assert!(res.is_ok());
        assert_eq!(res.unwrap(), U256::one());

        let result_subscription_job: SubscriptionJob;
        // Scope for read lock on subscription_jobs
        {
            let subscription_jobs = contracts_client.subscription_jobs.read().unwrap();
            let subscription_job = subscription_jobs.get(&U256::one()).cloned();

            assert!(subscription_job.is_some());

            result_subscription_job = subscription_job.unwrap();

            assert_eq!(result_subscription_job.subscription_id, U256::one());
        }

        // Scope for read lock on subscription_job_heap
        {
            let subscription_job_heap = contracts_client.subscription_job_heap.read().unwrap();
            let subscription_job_instance = subscription_job_heap.peek().unwrap();

            assert_eq!(subscription_job_instance.subscription_id, U256::one());
            assert_eq!(
                subscription_job_instance.next_trigger_time,
                result_subscription_job.starttime.as_u64()
                    + result_subscription_job.interval.as_u64()
            );
        }

        let mut expected_job = subscription_job_to_relay_job(
            result_subscription_job.clone(),
            result_subscription_job.starttime.as_u64(),
        );
        expected_job.gateway_address = Some(contracts_client.enclave_address);

        // Scope for read lock on active_jobs
        {
            let active_jobs = contracts_client.active_jobs.read().unwrap();
            let active_job = active_jobs.get(&U256::one());

            assert!(active_job.is_some());
            assert_eq!(active_job.unwrap(), &expected_job);
        }
    }

    #[tokio::test]
    async fn test_add_subscription_job_historic_active_job() {
        let contracts_client = generate_contracts_client().await;
        add_gateway_epoch_state(contracts_client.clone(), None, None, Some(-5)).await;
        let request_chain_id = CHAIN_ID;
        let (req_chain_tx, _) = tokio::sync::mpsc::channel::<Job>(100);
        let is_history_log = true;

        let log = generate_job_subscription_started_log(None, Some(-500));

        let res = add_subscription_job(
            &contracts_client.clone(),
            log,
            request_chain_id,
            req_chain_tx,
            is_history_log,
        );

        // Sleep for 1s to allow all async tasks to complete
        tokio::time::sleep(Duration::from_secs(1)).await;

        assert!(res.is_ok());
        assert_eq!(res.unwrap(), U256::one());

        let result_subscription_job: SubscriptionJob;
        // Scope for read lock on subscription_jobs
        {
            let subscription_jobs = contracts_client.subscription_jobs.read().unwrap();
            let subscription_job = subscription_jobs.get(&U256::one()).cloned();

            assert!(subscription_job.is_some());

            result_subscription_job = subscription_job.unwrap();

            assert_eq!(result_subscription_job.subscription_id, U256::one());
        }

        let expected_next_trigger_time = (result_subscription_job.starttime
            + result_subscription_job.interval
                * (((SystemTime::now()
                    .duration_since(UNIX_EPOCH)
                    .unwrap()
                    .as_secs()
                    - result_subscription_job.starttime.as_u64()
                    - ((GATEWAY_BLOCK_STATES_TO_MAINTAIN) * contracts_client.time_interval)
                    - contracts_client.offset_for_epoch)
                    / result_subscription_job.interval.as_u64())
                    + 1))
            .as_u64();

        // Scope for read lock on subscription_job_heap
        {
            let subscription_job_heap = contracts_client.subscription_job_heap.read().unwrap();
            let subscription_job_instance = subscription_job_heap.peek().unwrap();

            assert_eq!(subscription_job_instance.subscription_id, U256::one());
            assert_eq!(
                subscription_job_instance.next_trigger_time,
                expected_next_trigger_time
            );
        }

        // Scope for read lock on active_jobs
        {
            let active_jobs = contracts_client.active_jobs.read().unwrap();
            let active_job = active_jobs.get(&U256::one());

            assert!(active_job.is_none());
        }
    }

    #[tokio::test]
    async fn test_add_subscription_job_active_job() {
        let contracts_client = generate_contracts_client().await;
        add_gateway_epoch_state(contracts_client.clone(), None, None, None).await;
        let request_chain_id = CHAIN_ID;
        let (req_chain_tx, _com_chain_rx) = tokio::sync::mpsc::channel::<Job>(100);
        let is_history_log = false;

        let log = generate_job_subscription_started_log(None, None);

        let expected_subscription_job = generate_generic_subscription_job(None, None);

        let res = add_subscription_job(
            &contracts_client,
            log,
            request_chain_id,
            req_chain_tx,
            is_history_log,
        );

        // Sleep for 1s to allow all async tasks to complete
        tokio::time::sleep(Duration::from_secs(1)).await;

        assert!(res.is_ok());

        let res = res.unwrap();
        assert_eq!(res, U256::one());

        let subscription_job: SubscriptionJob;
        // Scope for read lock on subscription_jobs
        {
            let subscription_jobs = contracts_client.subscription_jobs.read().unwrap();
            subscription_job = subscription_jobs.get(&U256::one()).cloned().unwrap();

            assert_eq!(subscription_job, expected_subscription_job);
        }

        // Scope for read lock on subscription_job_heap
        {
            let subscription_job_heap = contracts_client.subscription_job_heap.read().unwrap();
            let subscription_job_instance = subscription_job_heap.peek().unwrap();

            assert_eq!(subscription_job_instance.subscription_id, U256::one());
            assert_eq!(
                subscription_job_instance.next_trigger_time,
                expected_subscription_job.starttime.as_u64()
                    + expected_subscription_job.interval.as_u64()
            );
        }

        let mut expected_job = subscription_job_to_relay_job(
            subscription_job.clone(),
            subscription_job.starttime.as_u64(),
        );
        expected_job.gateway_address = Some(contracts_client.enclave_address);

        // Scope for read lock on active_jobs
        {
            let active_jobs = contracts_client.active_jobs.read().unwrap();
            let active_job = active_jobs.get(&U256::one());

            assert!(active_job.is_some());
            assert_eq!(active_job.unwrap(), &expected_job);
        }
    }

    #[tokio::test]
    async fn test_add_next_trigger_time_to_heap_historic_active_job_with_first_instance_trigger() {
        let contracts_client = generate_contracts_client().await;
        let subscription_id = U256::one();

        let subscription_job = generate_generic_subscription_job(None, Some(-100));

        // when is_historic_log is true, previous_trigger_time is the starttime of the job
        let subscription_job_starttime = subscription_job.starttime.as_u64();
        let is_historic_log = true;

        // Scope for write lock on subscription_jobs
        {
            let mut subscription_jobs = contracts_client.subscription_jobs.write().unwrap();
            subscription_jobs.insert(subscription_id, subscription_job.clone());
        }

        add_next_trigger_time_to_heap(
            &contracts_client,
            subscription_id,
            subscription_job_starttime,
            is_historic_log,
        );

        let expected_next_trigger_time = subscription_job.starttime + subscription_job.interval;

        // Scope for read lock on subscription_job_heap
        {
            let subscription_job_heap = contracts_client.subscription_job_heap.read().unwrap();
            let subscription_job_instance = subscription_job_heap.peek().unwrap();

            assert_eq!(subscription_job_instance.subscription_id, U256::one());
            assert_eq!(
                subscription_job_instance.next_trigger_time,
                expected_next_trigger_time.as_u64()
            );
        }

        // Scope for read lock on subscription_jobs
        {
            let subscription_jobs = contracts_client.subscription_jobs.read().unwrap();
            let result_subscription_job = subscription_jobs.get(&U256::one()).unwrap();

            assert_eq!(*result_subscription_job, subscription_job);
        }
    }

    #[tokio::test]
    async fn test_add_next_trigger_time_to_heap_historic_active_job() {
        let contracts_client = generate_contracts_client().await;
        let subscription_id = U256::one();

        let subscription_job = generate_generic_subscription_job(None, Some(-500));

        // when is_historic_log is true, previous_trigger_time is the starttime of the job
        let subscription_job_starttime = subscription_job.starttime.as_u64();
        let is_historic_log = true;

        // Scope for write lock on subscription_jobs
        {
            let mut subscription_jobs = contracts_client.subscription_jobs.write().unwrap();
            subscription_jobs.insert(subscription_id, subscription_job.clone());
        }

        add_next_trigger_time_to_heap(
            &contracts_client,
            subscription_id,
            subscription_job_starttime,
            is_historic_log,
        );

        let expected_next_trigger_time = (subscription_job.starttime
            + subscription_job.interval
                * (((SystemTime::now()
                    .duration_since(UNIX_EPOCH)
                    .unwrap()
                    .as_secs()
                    - subscription_job.starttime.as_u64()
                    - ((GATEWAY_BLOCK_STATES_TO_MAINTAIN) * contracts_client.time_interval)
                    - contracts_client.offset_for_epoch)
                    / subscription_job.interval.as_u64())
                    + 1))
            .as_u64();

        // Scope for read lock on subscription_job_heap
        {
            let subscription_job_heap = contracts_client.subscription_job_heap.read().unwrap();
            let subscription_job_instance = subscription_job_heap.peek().unwrap();

            assert_eq!(subscription_job_instance.subscription_id, U256::one());
            assert_eq!(
                subscription_job_instance.next_trigger_time,
                expected_next_trigger_time
            );
        }

        // Scope for read lock on subscription_jobs
        {
            let subscription_jobs = contracts_client.subscription_jobs.read().unwrap();
            let result_subscription_job = subscription_jobs.get(&U256::one()).unwrap();

            assert_eq!(*result_subscription_job, subscription_job);
        }
    }

    #[tokio::test]
    async fn test_add_next_trigger_time_to_heap_job_just_added() {
        let contracts_client = generate_contracts_client().await;
        let subscription_id = U256::one();
        let subscription_job = generate_generic_subscription_job(None, None);

        // when job is just added, previous_trigger_time is job starttime
        let subscription_job_starttime = subscription_job.starttime.as_u64();
        let is_historic_log = false;

        // Scope for write lock on subscription_jobs
        {
            let mut subscription_jobs = contracts_client.subscription_jobs.write().unwrap();
            subscription_jobs.insert(subscription_id, subscription_job.clone());
        }

        add_next_trigger_time_to_heap(
            &contracts_client,
            subscription_id,
            subscription_job_starttime,
            is_historic_log,
        );

        // Scope for read lock on subscription_job_heap
        {
            let subscription_job_heap = contracts_client.subscription_job_heap.read().unwrap();
            let subscription_job_instance = subscription_job_heap.peek().unwrap();

            assert_eq!(subscription_job_instance.subscription_id, U256::one());
            assert_eq!(
                subscription_job_instance.next_trigger_time,
                subscription_job_starttime + subscription_job.interval.as_u64()
            );
        }

        // Scope for read lock on subscription_jobs
        {
            let subscription_jobs = contracts_client.subscription_jobs.read().unwrap();
            let result_subscription_job = subscription_jobs.get(&U256::one()).unwrap();

            assert_eq!(*result_subscription_job, subscription_job);
        }
    }

    #[tokio::test]
    async fn test_add_next_trigger_time_to_heap_active_job() {
        let contracts_client = generate_contracts_client().await;
        let subscription_id = U256::one();
        let system_time = SystemTime::now()
            .duration_since(UNIX_EPOCH)
            .unwrap()
            .as_secs();
        // when is_historic_log is false, previous_trigger_time is the closest time to the current time
        let previous_trigger_time = system_time;
        let is_historic_log = false;

        let subscription_job = generate_generic_subscription_job(None, Some(-500));

        // Scope for write lock on subscription_jobs
        {
            let mut subscription_jobs = contracts_client.subscription_jobs.write().unwrap();
            subscription_jobs.insert(subscription_id, subscription_job.clone());
        }

        add_next_trigger_time_to_heap(
            &contracts_client,
            subscription_id,
            previous_trigger_time,
            is_historic_log,
        );

        // Scope for read lock on subscription_job_heap
        {
            let subscription_job_heap = contracts_client.subscription_job_heap.read().unwrap();
            let subscription_job_instance = subscription_job_heap.peek().unwrap();

            assert_eq!(subscription_job_instance.subscription_id, U256::one());
            assert_eq!(
                subscription_job_instance.next_trigger_time,
                previous_trigger_time + subscription_job.interval.as_u64()
            );
        }

        // Scope for read lock on subscription_jobs
        {
            let subscription_jobs = contracts_client.subscription_jobs.read().unwrap();
            let result_subscription_job = subscription_jobs.get(&U256::one()).unwrap();

            assert_eq!(*result_subscription_job, subscription_job);
        }
    }

    #[tokio::test]
    async fn test_add_next_trigger_time_to_heap_at_job_termination_time() {
        let contracts_client = generate_contracts_client().await;
        let subscription_id = U256::one();
        let system_time = SystemTime::now()
            .duration_since(UNIX_EPOCH)
            .unwrap()
            .as_secs();
        // when is_historic_log is true, previous_trigger_time is the starttime of the job
        let previous_trigger_time = system_time;
        let is_historic_log = false;

        let subscription_job = generate_generic_subscription_job(None, Some(-1000));

        // Scope for write lock on subscription_jobs
        {
            let mut subscription_jobs = contracts_client.subscription_jobs.write().unwrap();
            subscription_jobs.insert(subscription_id, subscription_job.clone());
        }

        add_next_trigger_time_to_heap(
            &contracts_client,
            subscription_id,
            previous_trigger_time,
            is_historic_log,
        );

        // Scope for read lock on subscription_job_heap
        {
            let subscription_job_heap = contracts_client.subscription_job_heap.read().unwrap();
            let subscription_job_instance = subscription_job_heap.peek();

            assert!(subscription_job_instance.is_none());
        }

        // Scope for read lock on subscription_jobs
        {
            let subscription_jobs = contracts_client.subscription_jobs.read().unwrap();
            let subscription_job = subscription_jobs.get(&U256::one());

            assert!(subscription_job.is_none());
        }
    }

    #[tokio::test]
    async fn test_subscription_job_to_relay_job() {
        let subscription_job = generate_generic_subscription_job(None, None);
        let trigger_timestamp = subscription_job.starttime.as_u64();

        let job = subscription_job_to_relay_job(subscription_job.clone(), trigger_timestamp);

        assert_eq!(job.job_id, subscription_job.subscription_id);
        assert_eq!(job.request_chain_id, subscription_job.request_chain_id);
        assert_eq!(job.tx_hash, subscription_job.tx_hash);
        assert_eq!(job.code_input, subscription_job.code_input);
        assert_eq!(job.user_timeout, subscription_job.user_timeout);
        assert_eq!(job.starttime, subscription_job.starttime);
        assert_eq!(job.job_owner, subscription_job.subscriber);
        assert_eq!(job.job_type, GatewayJobType::JobRelay);
        assert_eq!(job.sequence_number, 1);
        assert_eq!(job.gateway_address, None);
        assert_eq!(job.job_mode, JobMode::Subscription);

        let trigger_timestamp = subscription_job.starttime.as_u64() + 50;

        let job = subscription_job_to_relay_job(subscription_job.clone(), trigger_timestamp);

        assert_eq!(job.job_id, subscription_job.subscription_id + 5);
        assert_eq!(job.request_chain_id, subscription_job.request_chain_id);
        assert_eq!(job.tx_hash, subscription_job.tx_hash);
        assert_eq!(job.code_input, subscription_job.code_input);
        assert_eq!(job.user_timeout, subscription_job.user_timeout);
        assert_eq!(job.starttime, subscription_job.starttime + 50);
        assert_eq!(job.job_owner, subscription_job.subscriber);
        assert_eq!(job.job_type, GatewayJobType::JobRelay);
        assert_eq!(job.sequence_number, 1);
        assert_eq!(job.gateway_address, None);
        assert_eq!(job.job_mode, JobMode::Subscription);

        let trigger_timestamp = subscription_job.starttime.as_u64() + 408;

        let job = subscription_job_to_relay_job(subscription_job.clone(), trigger_timestamp);

        assert_eq!(job.job_id, subscription_job.subscription_id + 40);
        assert_eq!(job.request_chain_id, subscription_job.request_chain_id);
        assert_eq!(job.tx_hash, subscription_job.tx_hash);
        assert_eq!(job.code_input, subscription_job.code_input);
        assert_eq!(job.user_timeout, subscription_job.user_timeout);
        assert_eq!(job.starttime, subscription_job.starttime + 400);
        assert_eq!(job.job_owner, subscription_job.subscriber);
        assert_eq!(job.job_type, GatewayJobType::JobRelay);
        assert_eq!(job.sequence_number, 1);
        assert_eq!(job.gateway_address, None);
        assert_eq!(job.job_mode, JobMode::Subscription);
    }

    #[tokio::test]
    async fn test_update_subscription_job_params_invalid_log() {
        let contracts_client = generate_contracts_client().await;
        let subscription_id = U256::one();
        let subscription_job = generate_generic_subscription_job(None, None);

        // Scope for write lock on subscription_jobs
        {
            let mut subscription_jobs = contracts_client.subscription_jobs.write().unwrap();
            subscription_jobs.insert(subscription_id, subscription_job.clone());
        }

        // data is empty
        let log = Log {
            address: Address::default(),
            topics: vec![
                keccak256(REQUEST_CHAIN_JOB_SUBSCRIPTION_JOB_PARAMS_UPDATED_EVENT).into(),
                H256::from_uint(&U256::from(1)),
            ],
            data: encode(&[]).into(),
            ..Default::default()
        };

        let res = update_subscription_job_params(&contracts_client, log);

        assert!(res.is_err());
        assert_eq!(res.err().unwrap(), ServerlessError::LogDecodeFailure);

        // Scope for read lock on subscription_jobs
        {
            let subscription_jobs = contracts_client.subscription_jobs.read().unwrap();
            let result_subscription_job = subscription_jobs.get(&U256::one()).unwrap();

            assert_eq!(*result_subscription_job, subscription_job);
        }
    }

    #[tokio::test]
    async fn test_update_subscription_job_params_subscription_job_not_found() {
        let contracts_client = generate_contracts_client().await;
        let subscription_id = U256::one();

        let log = generate_job_subscription_job_params_updated(None, None, Some(104));

        let res = update_subscription_job_params(&contracts_client, log);

        assert!(res.is_err());
        assert_eq!(
            res.err().unwrap(),
            ServerlessError::NoSubscriptionJobFound(subscription_id)
        );
    }

    #[tokio::test]
    async fn test_update_subscription_job_params_active_job_tx_hash_update() {
        let contracts_client = generate_contracts_client().await;
        let subscription_id = U256::one();
        let subscription_job = generate_generic_subscription_job(None, None);

        // Scope for write lock on subscription_jobs
        {
            let mut subscription_jobs = contracts_client.subscription_jobs.write().unwrap();
            subscription_jobs.insert(subscription_id, subscription_job.clone());
        }

        let new_code_hash = "9468bb6a8e85ed11e292c8cac0c1539df691c8d8ec62e7dbfa9f1bd7f504e7d8";
        let log = generate_job_subscription_job_params_updated(None, Some(new_code_hash), None);

        let res = update_subscription_job_params(&contracts_client, log);

        assert!(res.is_ok());
        assert_eq!(res.unwrap(), ());

        // Scope for read lock on subscription_jobs
        {
            let subscription_jobs = contracts_client.subscription_jobs.read().unwrap();
            let result_subscription_job = subscription_jobs.get(&U256::one()).unwrap();

            assert_eq!(
                result_subscription_job.tx_hash,
                hex::decode(new_code_hash.to_owned(),).unwrap(),
            );
            assert_eq!(
                result_subscription_job.code_input,
                subscription_job.code_input
            );
        }
    }

    #[tokio::test]
    async fn test_update_subscription_job_params_active_job_code_input_update() {
        let contracts_client = generate_contracts_client().await;
        let subscription_id = U256::one();
        let subscription_job = generate_generic_subscription_job(None, None);

        // Scope for write lock on subscription_jobs
        {
            let mut subscription_jobs = contracts_client.subscription_jobs.write().unwrap();
            subscription_jobs.insert(subscription_id, subscription_job.clone());
        }

        let log = generate_job_subscription_job_params_updated(None, None, Some(188));

        let res = update_subscription_job_params(&contracts_client, log);

        assert!(res.is_ok());
        assert_eq!(res.unwrap(), ());

        // Scope for read lock on subscription_jobs
        {
            let subscription_jobs = contracts_client.subscription_jobs.read().unwrap();
            let result_subscription_job = subscription_jobs.get(&U256::one()).unwrap();

            assert_eq!(result_subscription_job.tx_hash, subscription_job.tx_hash,);
            assert_eq!(
                result_subscription_job.code_input,
                Bytes::from(
                    serde_json::to_vec(&json!({
                        "num": 188
                    }))
                    .unwrap(),
                )
            );
        }
    }

    #[tokio::test]
    async fn test_update_subscription_job_params_active_job_all_update() {
        let contracts_client = generate_contracts_client().await;
        let subscription_id = U256::one();
        let subscription_job = generate_generic_subscription_job(None, None);

        // Scope for write lock on subscription_jobs
        {
            let mut subscription_jobs = contracts_client.subscription_jobs.write().unwrap();
            subscription_jobs.insert(subscription_id, subscription_job.clone());
        }

        let new_code_hash = "9468bb6a8e85ed11e292c8cac0c1539df691c8d8ec62e7dbfa9f1bd7f504e7d8";
        let log = generate_job_subscription_job_params_updated(
            None,
            Some("9468bb6a8e85ed11e292c8cac0c1539df691c8d8ec62e7dbfa9f1bd7f504e7d8"),
            Some(188),
        );

        let res = update_subscription_job_params(&contracts_client, log);

        assert!(res.is_ok());
        assert_eq!(res.unwrap(), ());

        // Scope for read lock on subscription_jobs
        {
            let subscription_jobs = contracts_client.subscription_jobs.read().unwrap();
            let result_subscription_job = subscription_jobs.get(&U256::one()).unwrap();

            assert_eq!(
                result_subscription_job.tx_hash,
                hex::decode(new_code_hash.to_owned(),).unwrap(),
            );
            assert_eq!(
                result_subscription_job.code_input,
                Bytes::from(
                    serde_json::to_vec(&json!({
                        "num": 188
                    }))
                    .unwrap(),
                )
            );
        }
    }

    #[tokio::test]
    async fn test_update_subscription_job_termination_params_invalid_log() {
        let contracts_client = generate_contracts_client().await;
        let subscription_id = U256::one();
        let subscription_job = generate_generic_subscription_job(None, None);

        // Scope for write lock on subscription_jobs
        {
            let mut subscription_jobs = contracts_client.subscription_jobs.write().unwrap();
            subscription_jobs.insert(subscription_id, subscription_job.clone());
        }

        // data is empty
        let log = Log {
            address: Address::default(),
            topics: vec![
                keccak256(REQUEST_CHAIN_JOB_SUBSCRIPTION_TERMINATION_PARAMS_UPDATED_EVENT).into(),
                H256::from_uint(&U256::from(1)),
            ],
            data: encode(&[]).into(),
            ..Default::default()
        };

        let res = update_subscription_job_termination_params(&contracts_client, log);

        assert!(res.is_err());
        assert_eq!(res.err().unwrap(), ServerlessError::LogDecodeFailure);

        // Scope for read lock on subscription_jobs
        {
            let subscription_jobs = contracts_client.subscription_jobs.read().unwrap();
            let result_subscription_job = subscription_jobs.get(&U256::one()).unwrap();

            assert_eq!(*result_subscription_job, subscription_job);
        }
    }

    #[tokio::test]
    async fn test_update_subscription_job_termination_params_subscription_job_not_found() {
        let contracts_client = generate_contracts_client().await;
        let subscription_id = U256::one();

        let log = generate_job_subscription_termination_params_updated(None, None);

        let res = update_subscription_job_termination_params(&contracts_client, log);

        assert!(res.is_err());
        assert_eq!(
            res.err().unwrap(),
            ServerlessError::NoSubscriptionJobFound(subscription_id)
        );
    }

    #[tokio::test]
    async fn test_update_subscription_job_termination_params_active_job() {
        let contracts_client = generate_contracts_client().await;
        let subscription_id = U256::one();
        let subscription_job = generate_generic_subscription_job(None, None);

        // Scope for write lock on subscription_jobs
        {
            let mut subscription_jobs = contracts_client.subscription_jobs.write().unwrap();
            subscription_jobs.insert(subscription_id, subscription_job.clone());
        }

        let new_termination_time = SystemTime::now()
            .duration_since(UNIX_EPOCH)
            .unwrap()
            .as_secs()
            + 5000;
        let log =
            generate_job_subscription_termination_params_updated(None, Some(new_termination_time));

        let res = update_subscription_job_termination_params(&contracts_client, log);

        assert!(res.is_ok());
        assert_eq!(res.unwrap(), ());

        // Scope for read lock on subscription_jobs
        {
            let subscription_jobs = contracts_client.subscription_jobs.read().unwrap();
            let result_subscription_job = subscription_jobs.get(&U256::one()).unwrap();

            assert_eq!(
                result_subscription_job.termination_time.as_u64(),
                new_termination_time
            );
        }
    }

    #[tokio::test]
    async fn test_process_historic_subscription_jobs_on_request_chain() {
        let contracts_client = generate_contracts_client().await;
        add_gateway_epoch_state(contracts_client.clone(), None, None, Some(-2)).await;
        add_gateway_epoch_state(contracts_client.clone(), None, None, Some(-3)).await;
        add_gateway_epoch_state(contracts_client.clone(), None, None, Some(-4)).await;
        let request_chain_client = contracts_client
            .request_chain_clients
            .get(&CHAIN_ID)
            .unwrap();
        let (req_chain_tx, _com_chain_rx) = tokio::sync::mpsc::channel::<Job>(100);
        let (job_sub_tx, mut job_sub_rx) =
            tokio::sync::mpsc::channel::<JobSubscriptionChannelType>(100);
        let mock_http_provider = MockHttpProvider::new(None);

        process_historic_subscription_jobs_on_request_chain(
            &contracts_client,
            request_chain_client,
            req_chain_tx,
            job_sub_tx,
            mock_http_provider,
        )
        .await;

        // Sleep for 2s to allow all async tasks to complete
        tokio::time::sleep(Duration::from_secs(2)).await;

        if let Some(rx_job) = job_sub_rx.recv().await {
            if rx_job.subscription_action == JobSubscriptionAction::Add {
                assert_eq!(rx_job.subscription_id, U256::one());
            } else {
                assert!(false);
            }
        } else {
            assert!(false);
        }

        if let Some(rx_job) = job_sub_rx.recv().await {
            if rx_job.subscription_action == JobSubscriptionAction::Add {
                assert_eq!(rx_job.subscription_id, U256::from(3));
            } else {
                assert!(false);
            }
        } else {
            assert!(false);
        }

        let subscription_job_one: Option<SubscriptionJob>;
        // Scope for read lock on subscription_jobs
        {
            let subscription_jobs = contracts_client.subscription_jobs.read().unwrap();
            subscription_job_one = subscription_jobs.get(&U256::one()).cloned();
        }

        assert!(subscription_job_one.is_some());

        let subscription_job_one = subscription_job_one.unwrap();
        assert_eq!(
            subscription_job_one.tx_hash,
            hex::decode(
                "9468bb6a8e85ed11e292c8cac0c1539df691c8d8ec62e7dbfa9f1bd7f504e7d8".to_owned(),
            )
            .unwrap(),
        );
        assert_eq!(
            subscription_job_one.code_input,
            Bytes::from(
                serde_json::to_vec(&json!({
                    "num": 108
                }))
                .unwrap(),
            )
        );

        let system_time = SystemTime::now()
            .duration_since(UNIX_EPOCH)
            .unwrap()
            .as_secs();
        assert!(subscription_job_one.termination_time.as_u64() >= system_time + 1490);
        assert!(subscription_job_one.termination_time.as_u64() <= system_time + 1510);

        {
            let subscription_jobs = contracts_client.subscription_jobs.read().unwrap();
            let subscription_job_two = subscription_jobs.get(&U256::from(2));

            assert!(subscription_job_two.is_none());
        }

        assert!(job_sub_rx.recv().await.is_none());

        // Scope for read lock on subscription_job_heap
        {
            let subscription_job_heap = contracts_client.subscription_job_heap.read().unwrap();
            let subscription_job_instance = subscription_job_heap.peek().unwrap();

            assert_eq!(subscription_job_instance.subscription_id, U256::one());
            assert_eq!(
                subscription_job_instance.next_trigger_time,
                subscription_job_one.starttime.as_u64() + subscription_job_one.interval.as_u64()
            );
        }

        let mut expected_job = subscription_job_to_relay_job(
            subscription_job_one.clone(),
            subscription_job_one.starttime.as_u64(),
        );
        expected_job.gateway_address = Some(contracts_client.enclave_address);
        expected_job.tx_hash = hex::decode(
            "9468bb6a8e85ed11e292c8cac0c1539df691c8d8ec62e7dbfa9f1bd7f504e46e".to_owned(),
        )
        .unwrap();
        expected_job.code_input = Bytes::from(
            serde_json::to_vec(&json!({
                "num": 10
            }))
            .unwrap(),
        );

        // Scope for read lock on active_jobs
        {
            let active_jobs = contracts_client.active_jobs.read().unwrap();
            let active_job = active_jobs.get(&U256::one());

            assert!(active_job.is_some());
            assert_eq!(active_job.unwrap(), &expected_job);
        }
    }

    #[tokio::test]
    async fn test_trigger_subscription_job() {
        let contracts_client = generate_contracts_client().await;
        add_gateway_epoch_state(contracts_client.clone(), None, None, None).await;
        let subscription_job = generate_generic_subscription_job(None, None);
        let trigger_timestamp = subscription_job.starttime.as_u64();
        let (req_chain_tx, _com_chain_rx) = tokio::sync::mpsc::channel::<Job>(100);

        trigger_subscription_job(
            subscription_job.clone(),
            trigger_timestamp,
            contracts_client.clone(),
            req_chain_tx,
        )
        .await;

        // Sleep for 1s to allow all async tasks to complete
        tokio::time::sleep(Duration::from_secs(1)).await;

        let mut expected_job = subscription_job_to_relay_job(
            subscription_job.clone(),
            subscription_job.starttime.as_u64(),
        );
        expected_job.gateway_address = Some(contracts_client.enclave_address);

        // Scope for read lock on active_jobs
        {
            let active_jobs = contracts_client.active_jobs.read().unwrap();
            let active_job = active_jobs.get(&U256::one());

            assert!(active_job.is_some());
            assert_eq!(active_job.unwrap(), &expected_job);
        }
    }
}<|MERGE_RESOLUTION|>--- conflicted
+++ resolved
@@ -23,11 +23,8 @@
     error::ServerlessError,
     model::{
         ContractsClient, GatewayJobType, Job, JobMode, JobSubscriptionAction,
-<<<<<<< HEAD
-        JobSubscriptionChannelType, RequestChainClient, SubscriptionJob, SubscriptionJobHeap,
-=======
-        JobSubscriptionChannelType, SubscriptionJob, SubscriptionJobInstanceHeap,
->>>>>>> 7ae16203
+        JobSubscriptionChannelType, RequestChainClient, SubscriptionJob,
+        SubscriptionJobInstanceHeap,
     },
 };
 
@@ -657,10 +654,13 @@
             assert!(subscription_job.is_none());
         }
 
-        // Scope for read lock on subscription_job_heap
-        {
-            let subscription_job_heap = contracts_client.subscription_job_heap.read().unwrap();
-            let subscription_job_instance = subscription_job_heap.peek();
+        // Scope for read lock on subscription_job_instance_heap
+        {
+            let subscription_job_instance_heap_guard = contracts_client
+                .subscription_job_instance_heap
+                .read()
+                .unwrap();
+            let subscription_job_instance = subscription_job_instance_heap_guard.peek();
 
             assert!(subscription_job_instance.is_none());
         }
@@ -705,10 +705,13 @@
             assert!(subscription_job.is_none());
         }
 
-        // Scope for read lock on subscription_job_heap
-        {
-            let subscription_job_heap = contracts_client.subscription_job_heap.read().unwrap();
-            let subscription_job_instance = subscription_job_heap.peek();
+        // Scope for read lock on subscription_job_instance_heap
+        {
+            let subscription_job_instance_heap_guard = contracts_client
+                .subscription_job_instance_heap
+                .read()
+                .unwrap();
+            let subscription_job_instance = subscription_job_instance_heap_guard.peek();
 
             assert!(subscription_job_instance.is_none());
         }
@@ -761,10 +764,13 @@
             assert_eq!(result_subscription_job.subscription_id, U256::one());
         }
 
-        // Scope for read lock on subscription_job_heap
-        {
-            let subscription_job_heap = contracts_client.subscription_job_heap.read().unwrap();
-            let subscription_job_instance = subscription_job_heap.peek().unwrap();
+        // Scope for read lock on subscription_job_instance_heap
+        {
+            let subscription_job_instance_heap_guard = contracts_client
+                .subscription_job_instance_heap
+                .read()
+                .unwrap();
+            let subscription_job_instance = subscription_job_instance_heap_guard.peek().unwrap();
 
             assert_eq!(subscription_job_instance.subscription_id, U256::one());
             assert_eq!(
@@ -840,10 +846,13 @@
                     + 1))
             .as_u64();
 
-        // Scope for read lock on subscription_job_heap
-        {
-            let subscription_job_heap = contracts_client.subscription_job_heap.read().unwrap();
-            let subscription_job_instance = subscription_job_heap.peek().unwrap();
+        // Scope for read lock on subscription_job_instance_heap
+        {
+            let subscription_job_instance_heap_guard = contracts_client
+                .subscription_job_instance_heap
+                .read()
+                .unwrap();
+            let subscription_job_instance = subscription_job_instance_heap_guard.peek().unwrap();
 
             assert_eq!(subscription_job_instance.subscription_id, U256::one());
             assert_eq!(
@@ -898,10 +907,13 @@
             assert_eq!(subscription_job, expected_subscription_job);
         }
 
-        // Scope for read lock on subscription_job_heap
-        {
-            let subscription_job_heap = contracts_client.subscription_job_heap.read().unwrap();
-            let subscription_job_instance = subscription_job_heap.peek().unwrap();
+        // Scope for read lock on subscription_job_instance_heap
+        {
+            let subscription_job_instance_heap_guard = contracts_client
+                .subscription_job_instance_heap
+                .read()
+                .unwrap();
+            let subscription_job_instance = subscription_job_instance_heap_guard.peek().unwrap();
 
             assert_eq!(subscription_job_instance.subscription_id, U256::one());
             assert_eq!(
@@ -953,10 +965,13 @@
 
         let expected_next_trigger_time = subscription_job.starttime + subscription_job.interval;
 
-        // Scope for read lock on subscription_job_heap
-        {
-            let subscription_job_heap = contracts_client.subscription_job_heap.read().unwrap();
-            let subscription_job_instance = subscription_job_heap.peek().unwrap();
+        // Scope for read lock on subscription_job_instance_heap
+        {
+            let subscription_job_instance_heap_guard = contracts_client
+                .subscription_job_instance_heap
+                .read()
+                .unwrap();
+            let subscription_job_instance = subscription_job_instance_heap_guard.peek().unwrap();
 
             assert_eq!(subscription_job_instance.subscription_id, U256::one());
             assert_eq!(
@@ -1011,10 +1026,13 @@
                     + 1))
             .as_u64();
 
-        // Scope for read lock on subscription_job_heap
-        {
-            let subscription_job_heap = contracts_client.subscription_job_heap.read().unwrap();
-            let subscription_job_instance = subscription_job_heap.peek().unwrap();
+        // Scope for read lock on subscription_job_instance_heap
+        {
+            let subscription_job_instance_heap_guard = contracts_client
+                .subscription_job_instance_heap
+                .read()
+                .unwrap();
+            let subscription_job_instance = subscription_job_instance_heap_guard.peek().unwrap();
 
             assert_eq!(subscription_job_instance.subscription_id, U256::one());
             assert_eq!(
@@ -1055,10 +1073,13 @@
             is_historic_log,
         );
 
-        // Scope for read lock on subscription_job_heap
-        {
-            let subscription_job_heap = contracts_client.subscription_job_heap.read().unwrap();
-            let subscription_job_instance = subscription_job_heap.peek().unwrap();
+        // Scope for read lock on subscription_job_instance_heap
+        {
+            let subscription_job_instance_heap_guard = contracts_client
+                .subscription_job_instance_heap
+                .read()
+                .unwrap();
+            let subscription_job_instance = subscription_job_instance_heap_guard.peek().unwrap();
 
             assert_eq!(subscription_job_instance.subscription_id, U256::one());
             assert_eq!(
@@ -1103,10 +1124,13 @@
             is_historic_log,
         );
 
-        // Scope for read lock on subscription_job_heap
-        {
-            let subscription_job_heap = contracts_client.subscription_job_heap.read().unwrap();
-            let subscription_job_instance = subscription_job_heap.peek().unwrap();
+        // Scope for read lock on subscription_job_instance_heap
+        {
+            let subscription_job_instance_heap_guard = contracts_client
+                .subscription_job_instance_heap
+                .read()
+                .unwrap();
+            let subscription_job_instance = subscription_job_instance_heap_guard.peek().unwrap();
 
             assert_eq!(subscription_job_instance.subscription_id, U256::one());
             assert_eq!(
@@ -1151,10 +1175,13 @@
             is_historic_log,
         );
 
-        // Scope for read lock on subscription_job_heap
-        {
-            let subscription_job_heap = contracts_client.subscription_job_heap.read().unwrap();
-            let subscription_job_instance = subscription_job_heap.peek();
+        // Scope for read lock on subscription_job_instance_heap
+        {
+            let subscription_job_instance_heap_guard = contracts_client
+                .subscription_job_instance_heap
+                .read()
+                .unwrap();
+            let subscription_job_instance = subscription_job_instance_heap_guard.peek();
 
             assert!(subscription_job_instance.is_none());
         }
@@ -1571,10 +1598,13 @@
 
         assert!(job_sub_rx.recv().await.is_none());
 
-        // Scope for read lock on subscription_job_heap
-        {
-            let subscription_job_heap = contracts_client.subscription_job_heap.read().unwrap();
-            let subscription_job_instance = subscription_job_heap.peek().unwrap();
+        // Scope for read lock on subscription_job_instance_heap
+        {
+            let subscription_job_instance_heap_guard = contracts_client
+                .subscription_job_instance_heap
+                .read()
+                .unwrap();
+            let subscription_job_instance = subscription_job_instance_heap_guard.peek().unwrap();
 
             assert_eq!(subscription_job_instance.subscription_id, U256::one());
             assert_eq!(
