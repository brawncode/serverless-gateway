--- conflicted
+++ resolved
@@ -86,12 +86,7 @@
         }
     }
 
-<<<<<<< HEAD
-    let mut cycle_number = current_cycle + 1;
     let last_cycle_timestamp = common_chain_client.epoch + (current_cycle * common_chain_client.time_interval);
-=======
-    let last_cycle_timestamp = epoch + (current_cycle * time_interval);
->>>>>>> 7fc834b1
     let now = SystemTime::now()
         .duration_since(UNIX_EPOCH)
         .expect("Time went backwards");
@@ -138,7 +133,6 @@
                 );
                 continue;
             }
-<<<<<<< HEAD
             {
                 let mut waitlist_handle = common_chain_client.gateway_epoch_state_waitlist.write().unwrap();
                 println!("waitlist {:?}", waitlist_handle);
@@ -155,23 +149,19 @@
                 }
             }
             println!("Epoch state generated for cycle {}", cycle_number);
-            break;
-=======
 
             let _current_cycle = (SystemTime::now()
                 .duration_since(UNIX_EPOCH)
                 .expect("Time went backwards")
                 .as_secs()
-                - epoch)
-                / time_interval;
+                - common_chain_client.epoch)
+                / common_chain_client.time_interval;
 
             if cycle_number == _current_cycle {
                 break;
             }
             cycle_number += 1;
->>>>>>> 7fc834b1
-        }
-        // veegee
+        }
         prune_old_cycle_states(&common_chain_client.gateway_epoch_state, common_chain_client.epoch, common_chain_client.time_interval).await;
 
         cycle_number += 1;
